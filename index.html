<!doctype html>
<html>
  <head>
    <meta http-equiv="Content-Type" content="text/html; charset=utf-8" />
    <meta http-equiv="X-UA-Compatible" content="IE=edge" />
    <meta name="viewport" content="width=device-width, initial-scale=1" />

    <title>Office UI Fabric React Examples</title>

<<<<<<< HEAD
    <script type="text/javascript" src="/dist/system.src.js"></script>
=======
    <link rel="stylesheet" href="//appsforoffice.microsoft.com/fabric/1.2.1/fabric.min.css">
    <link rel="stylesheet" href="//appsforoffice.microsoft.com/fabric/1.2.1/fabric.components.min.css">

    <script type="text/javascript" src="//cdnjs.cloudflare.com/ajax/libs/systemjs/0.19.20/system.js"></script>
>>>>>>> 794e0964
    <script type="text/javascript">
    window.require = System.amdRequire;
    window.define = System.amdDefine;

    System.config({
      paths: {
        'app': 'dist/demo-app.js',
        'office-ui-fabric-react': 'dist/office-ui-fabric-react.js',
        'react-dom': '//cdnjs.cloudflare.com/ajax/libs/react/0.14.7/react-dom.min.js',
        'react': '//cdnjs.cloudflare.com/ajax/libs/react/0.14.7/react.js'
      }
    });

    System.import('app');
    </script>
  </head>
  <body>
    <div id="content"></div>
  </body>
</html><|MERGE_RESOLUTION|>--- conflicted
+++ resolved
@@ -7,14 +7,7 @@
 
     <title>Office UI Fabric React Examples</title>
 
-<<<<<<< HEAD
-    <script type="text/javascript" src="/dist/system.src.js"></script>
-=======
-    <link rel="stylesheet" href="//appsforoffice.microsoft.com/fabric/1.2.1/fabric.min.css">
-    <link rel="stylesheet" href="//appsforoffice.microsoft.com/fabric/1.2.1/fabric.components.min.css">
-
     <script type="text/javascript" src="//cdnjs.cloudflare.com/ajax/libs/systemjs/0.19.20/system.js"></script>
->>>>>>> 794e0964
     <script type="text/javascript">
     window.require = System.amdRequire;
     window.define = System.amdDefine;

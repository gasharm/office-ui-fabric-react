--- conflicted
+++ resolved
@@ -146,9 +146,9 @@
       "resolved": "https://registry.npmjs.org/@microsoft/gulp-core-build-sass/-/gulp-core-build-sass-3.1.2.tgz"
     },
     "@microsoft/gulp-core-build-serve": {
-      "version": "2.1.2",
+      "version": "2.1.3",
       "from": "@microsoft/gulp-core-build-serve@>=2.1.2 <3.0.0",
-      "resolved": "https://registry.npmjs.org/@microsoft/gulp-core-build-serve/-/gulp-core-build-serve-2.1.2.tgz"
+      "resolved": "https://registry.npmjs.org/@microsoft/gulp-core-build-serve/-/gulp-core-build-serve-2.1.3.tgz"
     },
     "@microsoft/gulp-core-build-typescript": {
       "version": "3.1.1",
@@ -186,11 +186,7 @@
     },
     "@microsoft/gulp-core-build-webpack": {
       "version": "1.1.6",
-<<<<<<< HEAD
       "from": "@microsoft/gulp-core-build-webpack@>=1.1.5 <2.0.0",
-=======
-      "from": "@microsoft/gulp-core-build-webpack@>=1.1.3 <2.0.0",
->>>>>>> 55f99dcf
       "resolved": "https://registry.npmjs.org/@microsoft/gulp-core-build-webpack/-/gulp-core-build-webpack-1.1.6.tgz",
       "dependencies": {
         "camelcase": {
@@ -936,11 +932,6 @@
       "from": "@uifabric/utilities@>=1.8.7 <2.0.0",
       "resolved": "https://registry.npmjs.org/@uifabric/utilities/-/utilities-1.8.7.tgz"
     },
-    "abab": {
-      "version": "1.0.3",
-      "from": "abab@>=1.0.0 <2.0.0",
-      "resolved": "https://registry.npmjs.org/abab/-/abab-1.0.3.tgz"
-    },
     "abbrev": {
       "version": "1.0.9",
       "from": "abbrev@>=1.0.0 <1.1.0",
@@ -965,18 +956,6 @@
           "version": "4.0.11",
           "from": "acorn@>=4.0.3 <5.0.0",
           "resolved": "https://registry.npmjs.org/acorn/-/acorn-4.0.11.tgz"
-        }
-      }
-    },
-    "acorn-globals": {
-      "version": "1.0.9",
-      "from": "acorn-globals@>=1.0.4 <2.0.0",
-      "resolved": "https://registry.npmjs.org/acorn-globals/-/acorn-globals-1.0.9.tgz",
-      "dependencies": {
-        "acorn": {
-          "version": "2.7.0",
-          "from": "acorn@>=2.1.0 <3.0.0",
-          "resolved": "https://registry.npmjs.org/acorn/-/acorn-2.7.0.tgz"
         }
       }
     },
@@ -1282,9 +1261,16 @@
       "resolved": "https://registry.npmjs.org/babel-code-frame/-/babel-code-frame-6.22.0.tgz"
     },
     "babel-runtime": {
-      "version": "5.8.29",
-      "from": "babel-runtime@5.8.29",
-      "resolved": "https://registry.npmjs.org/babel-runtime/-/babel-runtime-5.8.29.tgz"
+      "version": "6.23.0",
+      "from": "babel-runtime@>=6.18.0 <7.0.0",
+      "resolved": "https://registry.npmjs.org/babel-runtime/-/babel-runtime-6.23.0.tgz",
+      "dependencies": {
+        "core-js": {
+          "version": "2.4.1",
+          "from": "core-js@>=2.4.0 <3.0.0",
+          "resolved": "https://registry.npmjs.org/core-js/-/core-js-2.4.1.tgz"
+        }
+      }
     },
     "backo2": {
       "version": "1.0.2",
@@ -2185,16 +2171,6 @@
         }
       }
     },
-    "cssom": {
-      "version": "0.3.2",
-      "from": "cssom@>=0.3.0 <0.4.0",
-      "resolved": "https://registry.npmjs.org/cssom/-/cssom-0.3.2.tgz"
-    },
-    "cssstyle": {
-      "version": "0.2.37",
-      "from": "cssstyle@>=0.2.29 <0.3.0",
-      "resolved": "https://registry.npmjs.org/cssstyle/-/cssstyle-0.2.37.tgz"
-    },
     "csurf": {
       "version": "1.8.3",
       "from": "csurf@>=1.8.3 <1.9.0",
@@ -3127,19 +3103,7 @@
     "glamor": {
       "version": "2.20.25",
       "from": "glamor@>=2.20.24 <3.0.0",
-      "resolved": "https://registry.npmjs.org/glamor/-/glamor-2.20.25.tgz",
-      "dependencies": {
-        "babel-runtime": {
-          "version": "6.23.0",
-          "from": "babel-runtime@>=6.18.0 <7.0.0",
-          "resolved": "https://registry.npmjs.org/babel-runtime/-/babel-runtime-6.23.0.tgz"
-        },
-        "core-js": {
-          "version": "2.4.1",
-          "from": "core-js@>=2.4.0 <3.0.0",
-          "resolved": "https://registry.npmjs.org/core-js/-/core-js-2.4.1.tgz"
-        }
-      }
+      "resolved": "https://registry.npmjs.org/glamor/-/glamor-2.20.25.tgz"
     },
     "glob": {
       "version": "7.1.1",
@@ -4693,18 +4657,6 @@
       "resolved": "https://registry.npmjs.org/jsbn/-/jsbn-0.1.1.tgz",
       "optional": true
     },
-    "jsdom": {
-      "version": "7.2.2",
-      "from": "jsdom@>=7.2.2 <8.0.0",
-      "resolved": "https://registry.npmjs.org/jsdom/-/jsdom-7.2.2.tgz",
-      "dependencies": {
-        "acorn": {
-          "version": "2.7.0",
-          "from": "acorn@>=2.4.0 <3.0.0",
-          "resolved": "https://registry.npmjs.org/acorn/-/acorn-2.7.0.tgz"
-        }
-      }
-    },
     "jsesc": {
       "version": "0.5.0",
       "from": "jsesc@>=0.5.0 <0.6.0",
@@ -5840,11 +5792,6 @@
       "from": "number-is-nan@>=1.0.0 <2.0.0",
       "resolved": "https://registry.npmjs.org/number-is-nan/-/number-is-nan-1.0.1.tgz"
     },
-    "nwmatcher": {
-      "version": "1.3.9",
-      "from": "nwmatcher@>=1.3.7 <2.0.0",
-      "resolved": "https://registry.npmjs.org/nwmatcher/-/nwmatcher-1.3.9.tgz"
-    },
     "oauth-sign": {
       "version": "0.8.2",
       "from": "oauth-sign@>=0.8.1 <0.9.0",
@@ -6077,11 +6024,6 @@
       "version": "1.0.0",
       "from": "parse-passwd@>=1.0.0 <2.0.0",
       "resolved": "https://registry.npmjs.org/parse-passwd/-/parse-passwd-1.0.0.tgz"
-    },
-    "parse5": {
-      "version": "1.5.1",
-      "from": "parse5@>=1.5.1 <2.0.0",
-      "resolved": "https://registry.npmjs.org/parse5/-/parse5-1.5.1.tgz"
     },
     "parsejson": {
       "version": "0.0.3",
@@ -8085,11 +8027,6 @@
       "from": "symbol@>=0.2.1 <0.3.0",
       "resolved": "https://registry.npmjs.org/symbol/-/symbol-0.2.3.tgz"
     },
-    "symbol-tree": {
-      "version": "3.2.2",
-      "from": "symbol-tree@>=3.1.0 <4.0.0",
-      "resolved": "https://registry.npmjs.org/symbol-tree/-/symbol-tree-3.2.2.tgz"
-    },
     "tapable": {
       "version": "0.1.10",
       "from": "tapable@>=0.1.8 <0.2.0",
@@ -8256,11 +8193,6 @@
       "from": "tough-cookie@>=2.3.0 <2.4.0",
       "resolved": "https://registry.npmjs.org/tough-cookie/-/tough-cookie-2.3.2.tgz"
     },
-    "tr46": {
-      "version": "0.0.3",
-      "from": "tr46@>=0.0.1 <0.1.0",
-      "resolved": "https://registry.npmjs.org/tr46/-/tr46-0.0.3.tgz"
-    },
     "trim-newlines": {
       "version": "1.0.0",
       "from": "trim-newlines@>=1.0.0 <2.0.0",
@@ -8803,11 +8735,6 @@
       "from": "wbuf@>=1.4.0 <2.0.0",
       "resolved": "https://registry.npmjs.org/wbuf/-/wbuf-1.7.2.tgz"
     },
-    "webidl-conversions": {
-      "version": "2.0.1",
-      "from": "webidl-conversions@>=2.0.0 <3.0.0",
-      "resolved": "https://registry.npmjs.org/webidl-conversions/-/webidl-conversions-2.0.1.tgz"
-    },
     "webpack": {
       "version": "2.2.1",
       "from": "webpack@2.2.1",
@@ -9245,11 +9172,6 @@
       "from": "whatwg-fetch@>=0.10.0",
       "resolved": "https://registry.npmjs.org/whatwg-fetch/-/whatwg-fetch-2.0.3.tgz"
     },
-    "whatwg-url-compat": {
-      "version": "0.6.5",
-      "from": "whatwg-url-compat@>=0.6.5 <0.7.0",
-      "resolved": "https://registry.npmjs.org/whatwg-url-compat/-/whatwg-url-compat-0.6.5.tgz"
-    },
     "whet.extend": {
       "version": "0.9.9",
       "from": "whet.extend@>=0.9.9 <0.10.0",
@@ -9325,11 +9247,6 @@
       "from": "xml-char-classes@>=1.0.0 <2.0.0",
       "resolved": "https://registry.npmjs.org/xml-char-classes/-/xml-char-classes-1.0.0.tgz"
     },
-    "xml-name-validator": {
-      "version": "2.0.1",
-      "from": "xml-name-validator@>=2.0.1 <3.0.0",
-      "resolved": "https://registry.npmjs.org/xml-name-validator/-/xml-name-validator-2.0.1.tgz"
-    },
     "xml2js": {
       "version": "0.2.7",
       "from": "xml2js@0.2.7",
@@ -9403,23 +9320,6 @@
       "version": "3.17.0",
       "from": "z-schema@>=3.17.0 <3.18.0",
       "resolved": "https://registry.npmjs.org/z-schema/-/z-schema-3.17.0.tgz"
-    },
-    "zombie": {
-      "version": "5.0.5",
-      "from": "zombie@>=5.0.5 <6.0.0",
-      "resolved": "https://registry.npmjs.org/zombie/-/zombie-5.0.5.tgz",
-      "dependencies": {
-        "bluebird": {
-          "version": "3.5.0",
-          "from": "bluebird@>=3.0.0 <4.0.0",
-          "resolved": "https://registry.npmjs.org/bluebird/-/bluebird-3.5.0.tgz"
-        },
-        "lodash": {
-          "version": "3.10.1",
-          "from": "lodash@>=3.10.1 <4.0.0",
-          "resolved": "https://registry.npmjs.org/lodash/-/lodash-3.10.1.tgz"
-        }
-      }
     }
   }
 }
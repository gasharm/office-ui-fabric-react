import {
  IStyle,
  IPalette,
  ISemanticColors,
  HighContrastSelector,
  ScreenWidthMaxSmall,
  getScreenSelector,
  getFocusStyle,
  getGlobalClassNames
} from '../../Styling';
import { IMessageBarStyleProps, IMessageBarStyles, MessageBarType } from './MessageBar.types';

const GlobalClassNames = {
  root: 'ms-MessageBar',
  error: 'ms-MessageBar--error',
  blocked: 'ms-MessageBar--blocked',
  severeWarning: 'ms-MessageBar--severeWarning',
  success: 'ms-MessageBar--success',
  warning: 'ms-MessageBar--warning',
  multiline: 'ms-MessageBar-multiline',
  singleline: 'ms-MessageBar-singleline',
  dismissalSingleLine: 'ms-MessageBar-dismissalSingleLine',
  expandingSingleLine: 'ms-MessageBar-expandingSingleLine',
  content: 'ms-MessageBar-content',
  iconContainer: 'ms-MessageBar-icon',
  text: 'ms-MessageBar-text',
  innerText: 'ms-MessageBar-innerText',
  dismissSingleLine: 'ms-MessageBar-dismissSingleLine',
  expandSingleLine: 'ms-MessageBar-expandSingleLine',
  dismissal: 'ms-MessageBar-dismissal',
  expand: 'ms-MessageBar-expand',
  actions: 'ms-MessageBar-actions',
  actionsSingleline: 'ms-MessageBar-actionsSingleLine'
};

// Returns the background color of the MessageBar root element based on the type of MessageBar.
const getRootBackground = (messageBarType: MessageBarType | undefined, palette: IPalette, semanticColors: ISemanticColors): string => {
  switch (messageBarType) {
    case MessageBarType.error:
    case MessageBarType.blocked:
      return semanticColors.errorBackground;
    case MessageBarType.severeWarning:
      return semanticColors.blockingBackground;
    case MessageBarType.success:
      return semanticColors.successBackground;
    case MessageBarType.warning:
      return semanticColors.warningBackground;
  }
  return palette.neutralLighter;
};

// Returns the icon color based on the type of MessageBar.
const getIconColor = (messageBarType: MessageBarType | undefined, palette: IPalette, semanticColors: ISemanticColors): string => {
  switch (messageBarType) {
    case MessageBarType.error:
    case MessageBarType.blocked:
    case MessageBarType.severeWarning:
      return semanticColors.errorText;
    case MessageBarType.success:
      return palette.green;
    case MessageBarType.warning:
      return semanticColors.warningText;
  }
  return palette.neutralSecondary;
};

export const getStyles = (props: IMessageBarStyleProps): IMessageBarStyles => {
  const { theme, className, messageBarType, onDismiss, actions, truncated, isMultiline, expandSingleLine } = props;
  const { semanticColors, palette, fonts } = theme;

  const SmallScreenSelector = getScreenSelector(0, ScreenWidthMaxSmall);

  const classNames = getGlobalClassNames(GlobalClassNames, theme);

  const dismissalAndExpandIconStyle: IStyle = {
    fontSize: 12,
    height: 12,
    lineHeight: '12px',
    color: palette.neutralPrimary,
    selectors: {
      [HighContrastSelector]: {
        MsHighContrastAdjust: 'none',
        color: 'window'
      }
    }
  };

  const dismissalAndExpandSingleLineStyle: IStyle = {
    display: 'flex',
    selectors: {
      '& .ms-Button-icon': dismissalAndExpandIconStyle
    }
  };

  const dismissalAndExpandStyle: IStyle = {
    flexShrink: 0,
    margin: 8,
    marginLeft: 0,
    selectors: {
      '& .ms-Button-icon': dismissalAndExpandIconStyle,
      [SmallScreenSelector]: {
        margin: '0px 0px 0px 8px'
      }
    }
  };

  const focusStyle = getFocusStyle(theme, 0, 'relative', undefined, palette.black);

  return {
    root: [
      classNames.root,
      theme.fonts.medium,
      messageBarType === MessageBarType.error && classNames.error,
      messageBarType === MessageBarType.blocked && classNames.blocked,
      messageBarType === MessageBarType.severeWarning && classNames.severeWarning,
      messageBarType === MessageBarType.success && classNames.success,
      messageBarType === MessageBarType.warning && classNames.warning,
      isMultiline ? classNames.multiline : classNames.singleline,
      !isMultiline && onDismiss && classNames.dismissalSingleLine,
      !isMultiline && truncated && classNames.expandingSingleLine,
      {
        background: getRootBackground(messageBarType, palette, semanticColors),
        color: palette.neutralPrimary,
        minHeight: 32,
        width: '100%',
        boxSizing: 'border-box',
        display: 'flex',
        position: 'relative',
        wordBreak: 'break-word',
        selectors: {
          '& .ms-Link': {
            color: palette.themeDark,
            ...fonts.small
          },
          [HighContrastSelector]: {
            background: 'windowText'
          }
        }
      },
      isMultiline && {
        flexDirection: 'column'
      },
      !isMultiline && {
        selectors: {
          [SmallScreenSelector]: {
            flexDirection: 'column'
          }
        }
      },
      truncated && {
        flexDirection: 'column',
        selectors: {
          '& .ms-Button-icon': dismissalAndExpandIconStyle
        }
      },
      className
    ],
    content: [
      classNames.content,
      {
        display: 'flex',
        lineHeight: 'normal',
        width: '100%',
        boxSizing: 'border-box',
        selectors: {
          '&:before': {
            pointerEvents: 'none',
            position: 'absolute',
            right: 0,
            bottom: 0,
            left: 0,
            top: 0,
            margin: 0,
            selectors: {
              [HighContrastSelector]: {
<<<<<<< HEAD
=======
                background: '1px solid WindowText',
                color: 'Window',
>>>>>>> fb51f931
                content: ' '
              }
            }
          }
        }
      },
      !isMultiline && {
        selectors: {
          [SmallScreenSelector]: {
            flexDirection: 'row'
          }
        }
      },
      (truncated || isMultiline) && {
        flexDirection: 'row'
      }
    ],
    iconContainer: [
      classNames.iconContainer,
      {
        fontSize: 16,
        minWidth: 16,
        minHeight: 16,
        display: 'flex',
        color: palette.neutralSecondary,
        flexShrink: 0,
        margin: 16,
        marginRight: 0,
        selectors: {
          [SmallScreenSelector]: {
            margin: '8px 0px 8px 8px'
          }
        }
      }
    ],
    icon: {
      color: getIconColor(messageBarType, palette, semanticColors),
      selectors: {
        [HighContrastSelector]: {
          MsHighContrastAdjust: 'none',
          color: 'window'
        }
      }
    },
    text: [
      classNames.text,
      {
        minWidth: 0,
        display: 'flex',
        flexGrow: 1,
        margin: '16px 8px',
        ...fonts.small,
        selectors: {
          [SmallScreenSelector]: {
            margin: '8px 0px 8px 8px'
          },
          [HighContrastSelector]: {
            MsHighContrastAdjust: 'none',
            color: 'window'
          }
        }
      },
      !onDismiss && {
        marginRight: 16,
        selectors: {
          [SmallScreenSelector]: {
            marginRight: 8
          }
        }
      },
      isMultiline &&
        actions && {
          marginBottom: 8,
          selectors: {
            [SmallScreenSelector]: {
              marginBottom: 0
            }
          }
        },
      !isMultiline &&
        actions && {
          selectors: {
            [SmallScreenSelector]: {
              marginBottom: 0
            }
          }
        }
    ],
    innerText: [
      classNames.innerText,
      {
        lineHeight: 16,
        selectors: {
          '& span': {
            selectors: {
              '& a': {
                paddingLeft: 4
              }
            }
          }
        }
      },
      truncated && {
        overflow: 'visible',
        whiteSpace: 'pre-wrap'
      },
      !isMultiline && {
        overflow: 'hidden',
        textOverflow: 'ellipsis',
        whiteSpace: 'nowrap'
      },
      !isMultiline &&
        !truncated && {
          selectors: {
            [SmallScreenSelector]: {
              overflow: 'visible',
              whiteSpace: 'pre-wrap'
            }
          }
        },
      expandSingleLine && {
        overflow: 'visible',
        whiteSpace: 'pre-wrap'
      }
    ],
    dismissSingleLine: [classNames.dismissSingleLine, dismissalAndExpandSingleLineStyle],
    expandSingleLine: [classNames.expandSingleLine, dismissalAndExpandSingleLineStyle],
    dismissal: [classNames.dismissal, dismissalAndExpandStyle, focusStyle],
    expand: [classNames.expand, dismissalAndExpandStyle, focusStyle],
    actions: [
      isMultiline ? classNames.actions : classNames.actionsSingleline,
      {
        display: 'flex',
        flexGrow: 0,
        flexShrink: 0,
        flexBasis: 'auto',
        flexDirection: 'row-reverse',
        alignItems: 'center',
        margin: '8px 8px 8px 0',
        selectors: {
          '& button:nth-child(n+2)': {
            marginLeft: 8
          }
        }
      },
      isMultiline && {
        margin: '0px 12px 12px 0',
        selectors: {
          '& button:nth-child(n+2)': {
            marginLeft: 12
          }
        }
      }
    ]
  };
};<|MERGE_RESOLUTION|>--- conflicted
+++ resolved
@@ -173,11 +173,8 @@
             margin: 0,
             selectors: {
               [HighContrastSelector]: {
-<<<<<<< HEAD
-=======
-                background: '1px solid WindowText',
+                background: 'WindowText',
                 color: 'Window',
->>>>>>> fb51f931
                 content: ' '
               }
             }
